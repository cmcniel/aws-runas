--- conflicted
+++ resolved
@@ -8,11 +8,7 @@
 GOOS ?= $(shell ${GOROOT}/bin/go env GOOS)
 GOARCH ?= $(shell ${GOROOT}/bin/go env GOARCH)
 
-<<<<<<< HEAD
-.PHONY: darwin linux windows release clean dist-clean test docs lint
-=======
 .PHONY: all darwin linux windows zip linux_pkg release clean dist-clean test-setup gotest rspec test docs lint
->>>>>>> 49fa8e98
 
 $(EXE): go.mod *.go **/*.go
 	go build -v $(LDFLAGS)
@@ -77,16 +73,6 @@
 distclean: clean
 	rm -f go.sum
 
-<<<<<<< HEAD
-lint:
-	docker run --rm -v $${PWD}:/app -w /app -t golangci/golangci-lint:v1.37 golangci-lint run -v
-
-test: $(EXE)
-	mv $(EXE) build
-	go test -count 1 -v ./...
-	bundle install
-	AWS_CONFIG_FILE=.aws/config AWS_PROFILE=arn:aws:iam::686784119290:role/circleci-role AWS_DEFAULT_PROFILE=circleci bundle exec rspec
-=======
 gotest:
 	go vet -tests=false ./...
 	go test -race -count 1 -v ./...
@@ -111,7 +97,6 @@
 	  --entrypoint scripts/run_rspec.sh cimg/ruby:2.7
 
 test: gotest rspec
->>>>>>> 49fa8e98
 
 docs:
 	@if [ -z $${CIRCLECI} ]; then \
