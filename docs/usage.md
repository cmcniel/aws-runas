--- conflicted
+++ resolved
@@ -6,55 +6,6 @@
 
 #### Program Options
 ```text
-<<<<<<< HEAD
-usage: aws-runas [<flags>] <command> [<args> ...]
-
-Create an environment for interacting with the AWS API using an assumed role
-
-Flags:
-  -h, --help                     Show context-sensitive help (also try --help-long and --help-man).
-      --ec2                      Run a mock EC2 metadata service to provide role credentials
-      --ecs                      Run a mock ECS credential endpoint to provide role credentials
-  -v, --verbose                  Print verbose/debug messages
-  -E, --env                      Pass credentials to program as environment variables
-  -e, --expiration               Show credential expiration time
-  -O, --output=env               Credential output format, valid values: env (default) or json
-  -w, --whoami                   Print the AWS identity information for the provided profile
-  -u, --update                   Check for updates to aws-runas
-  -D, --diagnose                 Run diagnostics to gather info to troubleshoot issues
-  -l, --list-roles               List role ARNs you are able to assume
-  -m, --list-mfa                 List the ARN of the MFA device associated with your IAM account
-  -r, --refresh                  Force a refresh of the cached credentials
-  -s, --session                  Print eval()-able session token info, or run command using session token credentials
-  -d, --duration=DURATION        Duration of the retrieved session token
-  -a, --role-duration=ROLE-DURATION  
-                                 Duration of the assume role credentials
-  -o, --otp=OTP                  MFA token code
-  -t, --mfa_type=MFA_TYPE        Use specific MFA type instead of provider auto-detection logic
-  -M, --mfa-serial=MFA-SERIAL    Serial number (or AWS ARN) of MFA device needed to perform Assume Role operation
-  -X, --external-id=EXTERNAL-ID  External ID to use to Assume the Role
-  -J, --jump-role=JUMP-ROLE      ARN of the 'jump role' to use with SAML integration
-  -S, --saml-url=SAML-URL        URL of the SAML authentication endpoint
-  -U, --saml-user=SAML-USER      Username for SAML authentication
-  -P, --saml-password=SAML-PASSWORD  
-                                 Password for SAML authentication
-  -R, --saml-provider=SAML-PROVIDER  
-                                 The name of the saml provider to use, and bypass auto-detection
-  -V, --version                  Show application version.
-
-Commands:
-  help [<command>...]
-    Show help.
-
-  shell [<profile>] [<target>]
-    Start an SSM shell session to the given target
-
-  forward [<flags>] [<profile>] [<target>]
-    Start an SSM port-forwarding session to the given target
-
-  password [<profile>]
-    Set the SAML password for the specified profile
-=======
 NAME:
    aws-runas - Create an environment for interacting with the AWS API using an assumed role
 
@@ -101,7 +52,6 @@
    --help, -h                       show help
    --version, -V                    print the version
 
->>>>>>> 49fa8e98
 ```
 
 ### Environment Variables
@@ -116,12 +66,7 @@
   * SESSION_TOKEN_DURATION ([duration](https://golang.org/pkg/time/#ParseDuration)) - A golang time.Duration string to set the lifetime of the session token credentials (12 hour default), like the `-d` flag
   * CREDENTIALS_DURATION ([duration](https://golang.org/pkg/time/#ParseDuration)) - A golang time.Duration string to set the lifetime of the role credentials (1 hour default), like the `-a` flag
   * MFA_CODE (string) - The MFA token code to use for credentials requiring MFA, like the `-o` flag
-<<<<<<< HEAD
-  * MFA_SERIAL (string) - The MFA device serial number of the IAM user, like the `-m` flag
-  * MFA_TYPE (string) - The MFA factor type for SAML authentication, like the `-t` flag.  Default value is `auto`, acceptable values are `push` and `code`
-=======
   * MFA_SERIAL (string) - The MFA device serial number of the IAM user, like the `-M` flag
->>>>>>> 49fa8e98
   * EXTERNAL_ID (string) - The External ID value to pass in the AssumeRole operation, like the `-X` flag
   * JUMP_ROLE_ARN (string) - The ARN of the role to initially assume using SAML credentials, before assuming the actual role for the operation, like the `-J` flag
   * SAML_AUTH_URL (URL) - The URL of the SAML authentication endpoint to authenticate against, like the `-S` flag
