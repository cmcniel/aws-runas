--- conflicted
+++ resolved
@@ -76,11 +76,8 @@
 		updateArgDesc       = "Check for updates to aws-runas"
 		diagArgDesc         = "Run diagnostics to gather info to troubleshoot issues"
 		ec2ArgDesc          = "Run as mock EC2 metadata service to provide role credentials"
-<<<<<<< HEAD
 		envArgDesc          = "Pass credentials to program as environment variables"
-=======
 		mfaCodeDesc         = "MFA token code"
->>>>>>> 7780e7ad
 	)
 
 	duration = kingpin.Flag("duration", durationArgDesc).Short('d').Duration()
