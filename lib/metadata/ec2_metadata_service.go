--- conflicted
+++ resolved
@@ -1,11 +1,6 @@
 package metadata
 
 import (
-<<<<<<< HEAD
-	"context"
-	"encoding/json"
-	"github.com/aws/aws-sdk-go/aws/credentials"
-=======
 	"encoding/json"
 	"fmt"
 	"github.com/aws/aws-sdk-go/aws"
@@ -13,14 +8,9 @@
 	"github.com/aws/aws-sdk-go/aws/credentials"
 	"github.com/aws/aws-sdk-go/aws/session"
 	"github.com/mmmorris1975/aws-runas/lib/cache"
->>>>>>> 6e217406
 	"github.com/mmmorris1975/aws-runas/lib/config"
 	credlib "github.com/mmmorris1975/aws-runas/lib/credentials"
 	"github.com/mmmorris1975/simple-logger"
-<<<<<<< HEAD
-	"net"
-	"net/http"
-=======
 	"golang.org/x/sys/unix"
 	"html/template"
 	"io"
@@ -31,7 +21,6 @@
 	"path/filepath"
 	"runtime"
 	"strconv"
->>>>>>> 6e217406
 	"strings"
 	"time"
 )
@@ -41,13 +30,6 @@
 	EC2MetadataIp = "169.254.169.254"
 	// EC2MetadataCredentialPath is the base path for instance role credentials in the metadata service
 	EC2MetadataCredentialPath = "/latest/meta-data/iam/security-credentials/"
-<<<<<<< HEAD
-	//ListRolePath is the http server path to list the configured roles
-	ListRolePath = "/list-roles"
-
-	ctxKeyProfile = "profile"
-	ctxKeyCreds   = "credentials"
-=======
 	// MfaPath is the websocket endpoint for using MFA
 	MfaPath = "/mfa"
 	// ProfilePath is the endpoint for getting/setting the profile to use
@@ -56,7 +38,6 @@
 	ListRolesPath = "/list-roles"
 	// RefreshPath is the endpoint for forcing a credential refresh
 	RefreshPath = "/refresh"
->>>>>>> 6e217406
 )
 
 var (
@@ -114,22 +95,11 @@
 // requests for instance role credentials.  SDKs will first look up the path in EC2MetadataCredentialPath,
 // which returns the name of the instance role in use, it then appends that value to the previous request url
 // and expects the response body to contain the credential data in json format.
-<<<<<<< HEAD
-func NewEC2MetadataService(c *credentials.Credentials, profile string, logLevel uint) error {
-	log.SetLevel(logLevel)
-	cf, err := config.NewConfigResolver(nil)
-	if err != nil {
-=======
 func NewEC2MetadataService(opts *EC2MetadataInput) error {
 	if err := handleOptions(opts); err != nil {
->>>>>>> 6e217406
 		return err
 	}
 
-<<<<<<< HEAD
-	addr := EC2MetadataAddress
-
-=======
 	lo, err := setupInterface()
 	if err != nil {
 		return err
@@ -210,122 +180,24 @@
 // However, it avoids a bunch of other ugliness to make things work (iptables for linux, not
 // sure about others ... maybe the route command? Regardless even those require admin/sudo)
 func setupInterface() (string, error) {
->>>>>>> 6e217406
 	lo, err := discoverLoopback()
 	if err != nil {
-		return err
+		return "", err
 	}
 	log.Debugf("LOOPBACK INTERFACE: %s", lo)
 
-	if err := addAddress(lo, addr); err != nil {
-		if err := removeAddress(lo, addr); err != nil {
-			return err
-		}
-
-		if err := addAddress(lo, addr); err != nil {
-			return err
-		}
-	}
-	defer removeAddress(lo, addr)
-
-	http.HandleFunc(EC2MetadataCredentialPath, func(writer http.ResponseWriter, request *http.Request) {
-		p := strings.Split(request.URL.Path, "/")[1:]
-		if len(p[len(p)-1]) < 1 {
-			ctx := context.WithValue(context.Background(), ctxKeyProfile, profile)
-			profileListHandler(writer, request.WithContext(ctx))
-		} else {
-			ctx := context.WithValue(context.Background(), ctxKeyCreds, c)
-			profileCredentialHandler(writer, request.WithContext(ctx))
-		}
-	})
-
-	http.HandleFunc(ListRolePath, func(writer http.ResponseWriter, request *http.Request) {
-		listRoleHandler(writer, request)
-	})
-
-	http.Handle("/", http.NotFoundHandler())
-
-	hp := net.JoinHostPort(addr.String(), "80")
-	log.Infof("EC2 Metadata Service ready on %s", hp)
-	return http.ListenAndServe(hp, nil)
-}
-
-<<<<<<< HEAD
-func profileListHandler(w http.ResponseWriter, r *http.Request) {
-	p := r.Context().Value(ctxKeyProfile)
-	switch v := p.(type) {
-	case string:
-		w.Header().Set("Content-Type", "text/plain")
-		w.Write([]byte(v))
-		log.Debugf("Returning profile name %s", v)
-		log.Infof("%s %d %d", r.URL.Path, http.StatusOK, len(v))
-	default:
-		http.Error(w, "invalid profile value", http.StatusBadRequest)
-	}
-}
-
-func profileCredentialHandler(w http.ResponseWriter, r *http.Request) {
-	c := r.Context().Value(ctxKeyCreds)
-	switch t := c.(type) {
-	case *credentials.Credentials:
-		v, err := t.Get()
-		if err != nil {
-			log.Errorf("AssumeRole(): %v", err)
-			http.Error(w, "Error fetching role credentials", http.StatusInternalServerError)
-			return
-		}
-
-		// 901 seconds is the absolute minimum Expiration time so that the default awscli logic won't think
-		// our credentials are expired, and send a duplicate request.
-		output := ec2MetadataOutput{
-			Code:            "Success",
-			LastUpdated:     time.Now().UTC().Format(time.RFC3339),
-			Type:            "AWS-HMAC",
-			AccessKeyId:     v.AccessKeyID,
-			SecretAccessKey: v.SecretAccessKey,
-			Token:           v.SessionToken,
-			Expiration:      time.Now().Add(901 * time.Second).UTC().Format(time.RFC3339),
-		}
-		log.Debugf("%+v", output)
-
-		j, err := json.Marshal(output)
-		if err != nil {
-			log.Errorf("json.Marshal(): %v", err)
-			http.Error(w, "Error marshalling credentials to json", http.StatusInternalServerError)
-			return
-		}
-
-		w.Header().Set("Content-Type", "text/plain")
-		w.Write(j)
-		log.Infof("%s %d %d", r.URL.Path, http.StatusOK, len(j))
-	}
-}
-
-func listRoleHandler(w http.ResponseWriter, r *http.Request) {
-	p := cfg.ListProfiles(true)
-
-	j, err := json.Marshal(p)
-	if err != nil {
-		log.Errorf("error converting role list to json: %v", err)
-		http.Error(w, "json marshaling error", http.StatusInternalServerError)
-		return
-	}
-
-	w.Header().Set("Content-Type", "application/json")
-	w.Write(j)
-	log.Infof("%s %d %d", r.URL.Path, http.StatusOK, len(j))
-}
-
-// todo provide an endpoint to allow switching the profile that's in use
-// Will require a larger rethink of how we're dealing with credentials via this service.
-// Currently, the credential provider is passed in during initialization, so we're locked into a single role
-// A role may be using a different source profile, which means a distinct set of session token creds needed to assume role
-// Maybe allow a nil/empty profile name during init, but if provided we can use it as the initial profile/role to use
-// MFA handling needs a solution if config expects it, may need something more clever then cmdline input
-//func profileSwitchHandler(w http.ResponseWriter, r *http.Request) {
-//
-//}
-=======
+	if err := addAddress(lo, EC2MetadataAddress); err != nil {
+		if err := removeAddress(lo, EC2MetadataAddress); err != nil {
+			return "", err
+		}
+
+		if err := addAddress(lo, EC2MetadataAddress); err != nil {
+			return "", err
+		}
+	}
+	return lo, err
+}
+
 func dropPrivileges() (err error) {
 	// precedence list (1st one wins)
 	// 1. SUDO_UID and SUDO_GID env vars
@@ -853,5 +725,4 @@
 </div>
 </body>
 </html>
-`))
->>>>>>> 6e217406
+`))